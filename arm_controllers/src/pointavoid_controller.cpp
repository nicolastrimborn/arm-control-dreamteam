// from ros-control meta packages
#include <controller_interface/controller.h>
#include <hardware_interface/joint_command_interface.h>
#include <pluginlib/class_list_macros.h>
#include <std_msgs/Float64MultiArray.h>
#include <control_toolbox/pid.h>

#include <urdf/model.h>

// from kdl packages
#include <kdl/tree.hpp>
#include <kdl/kdl.hpp>
#include <kdl/chain.hpp>
#include <kdl_parser/kdl_parser.hpp>          // get kdl tree from urdf
#include <kdl/chaindynparam.hpp>              // inverse dynamics
#include <kdl/chainjnttojacsolver.hpp>        // jacobian
#include <kdl/chainfksolverpos_recursive.hpp> // forward kinematics
#include <kdl/chainjnttojacsolver.hpp>        // jacobian
#include <kdl/chainiksolverpos_lma.hpp>           // inverse kinematics

#include <boost/scoped_ptr.hpp>
#include <boost/lexical_cast.hpp>

#define PI 3.141592
#define D2R PI / 180.0
#define R2D 180.0 / PI
#define SaveDataMax 49
#define num_taskspace 6
#define Q_Star 0.05
#define Rep_Gradient 40

namespace arm_controllers
{
class PointAvoid_Controller : public controller_interface::Controller<hardware_interface::EffortJointInterface>
{
  public:
    bool init(hardware_interface::EffortJointInterface *hw, ros::NodeHandle &n)
    {
        // ********* 1. Get joint name / gain from the parameter server *********
        // 1.1 Joint Name
        if (!n.getParam("joints", joint_names_))
        {
            ROS_ERROR("Could not find joint name");
            return false;
        }
        n_joints_ = joint_names_.size();
        state_names_.push_back("x");
        state_names_.push_back("y");
        state_names_.push_back("z");
        state_names_.push_back("roll");
        state_names_.push_back("pitch");
        state_names_.push_back("yaw");

        if (n_joints_ == 0)
        {
            ROS_ERROR("List of joint names is empty.");
            return false;
        }
        else
        {
            ROS_INFO("Found %d joint names", n_joints_);
            for (int i = 0; i < n_joints_; i++)
            {
                ROS_INFO("%s", joint_names_[i].c_str());
            }
        }

        // 1.2 Gain
        // 1.2.1 Joint Controller
        Kp_.resize(n_joints_);
        Kd_.resize(n_joints_);
        Ki_.resize(n_joints_);

        // 2. ********* urdf *********
        urdf::Model urdf;
        if (!urdf.initParam("robot_description"))
        {
            ROS_ERROR("Failed to parse urdf file");
            return false;
        }
        else
        {
            ROS_INFO("Found robot_description");
        }

        // 3. ********* Get the joint object to use in the realtime loop [Joint Handle, URDF] *********
        for (int i = 0; i < n_joints_; i++)
        {
            try
            {
                joints_.push_back(hw->getHandle(joint_names_[i]));
            }
            catch (const hardware_interface::HardwareInterfaceException &e)
            {
                ROS_ERROR_STREAM("Exception thrown: " << e.what());
                return false;
            }

            urdf::JointConstSharedPtr joint_urdf = urdf.getJoint(joint_names_[i]);
            if (!joint_urdf)
            {
                ROS_ERROR("Could not find joint '%s' in urdf", joint_names_[i].c_str());
                return false;
            }
            joint_urdfs_.push_back(joint_urdf);
        }

        // 4. ********* KDL *********
        // 4.1 kdl parser
        if (!kdl_parser::treeFromUrdfModel(urdf, kdl_tree_))
        {
            ROS_ERROR("Failed to construct kdl tree");
            return false;
        }
        else
        {
            ROS_INFO("Constructed kdl tree");
        }

        // 4.2 kdl chain
        std::string root_name, tip_name;
        if (!n.getParam("root_link", root_name))
        {
            ROS_ERROR("Could not find root link name");
            return false;
        }
        if (!n.getParam("tip_link", tip_name))
        {
            ROS_ERROR("Could not find tip link name");
            return false;
        }
        if (!kdl_tree_.getChain(root_name, tip_name, kdl_chain_))
        {
            ROS_ERROR_STREAM("Failed to get KDL chain from tree: ");
            ROS_ERROR_STREAM("  " << root_name << " --> " << tip_name);
            ROS_ERROR_STREAM("  Tree has " << kdl_tree_.getNrOfJoints() << " joints");
            ROS_ERROR_STREAM("  Tree has " << kdl_tree_.getNrOfSegments() << " segments");
            ROS_ERROR_STREAM("  The segments are:");

            KDL::SegmentMap segment_map = kdl_tree_.getSegments();
            KDL::SegmentMap::iterator it;

            for (it = segment_map.begin(); it != segment_map.end(); it++)
                ROS_ERROR_STREAM("    " << (*it).first);

            return false;
        }
        else
        {
            ROS_INFO("Got kdl chain");
        }

        // PIDS////////////////////////////////////////////////////////////////

        // pids
        pids_.resize(n_joints_);
        for (size_t i=0; i<n_joints_; i++)
        {
            // Load PID Controller using gains set on parameter server
            if (!pids_[i].init(ros::NodeHandle(n, "gains/" + state_names_[i] + "/pid")))
            {
                ROS_ERROR_STREAM("Failed to load PID parameters from " << state_names_[i] + "/pid");
                return false;
            }
        }

        /////////////////////////////////////////////////////////////////////////

        // 4.3 inverse dynamics solver 초기화
        gravity_ = KDL::Vector::Zero(); // ?
        gravity_(2) = -9.81;            // 0: x-axis 1: y-axis 2: z-axis

        id_solver_.reset(new KDL::ChainDynParam(kdl_chain_, gravity_));

        ik_solver_.reset(new KDL::ChainIkSolverPos_LMA(kdl_chain_));
        // 4.4 jacobian solver 초기화
        jnt_to_jac_solver_.reset(new KDL::ChainJntToJacSolver(kdl_chain_));

        // 4.5 forward kinematics solver 초기화
        fk_pos_solver_.reset(new KDL::ChainFkSolverPos_recursive(kdl_chain_));

        // ********* 5. 각종 변수 초기화 *********

        // 5.1 Vector 초기화 (사이즈 정의 및 값 0)
        tau_d_.data = Eigen::VectorXd::Zero(n_joints_);

        q_att_.data = Eigen::VectorXd::Zero(n_joints_);
        f_rep_.data = Eigen::VectorXd::Zero(n_joints_);
        q_rep_.data = Eigen::VectorXd::Zero(n_joints_);
        d_q_.data = Eigen::VectorXd::Zero(n_joints_);

        // xd_dot_.data = Eigen::VectorXd::Zero(n_joints_);
        // qd_.data = Eigen::VectorXd::Zero(n_joints_);
        // qd_dot_.data = Eigen::VectorXd::Zero(n_joints_);
        // qd_ddot_.data = Eigen::VectorXd::Zero(n_joints_);
        // qd_old_.data = Eigen::VectorXd::Zero(n_joints_);
        // q_init_.data = Eigen::VectorXd::Zero(n_joints_);

        q_.data = Eigen::VectorXd::Zero(n_joints_);
        qdot_.data = Eigen::VectorXd::Zero(n_joints_);
        qC_dot_.data = Eigen::VectorXd::Zero(n_joints_);
        eC_dot_.data = Eigen::VectorXd::Zero(n_joints_);
        // ad_dot_.data = Eigen::VectorXd::Zero(n_joints_);

        // e_.data = Eigen::VectorXd::Zero(n_joints_);
        // e_dot_.data = Eigen::VectorXd::Zero(n_joints_);
        // e_int_.data = Eigen::VectorXd::Zero(n_joints_);

        // 5.2 Matrix 초기화 (사이즈 정의 및 값 0)
        J_.resize(kdl_chain_.getNrOfJoints());
        M_.resize(kdl_chain_.getNrOfJoints());
        C_.resize(kdl_chain_.getNrOfJoints());
        G_.resize(kdl_chain_.getNrOfJoints());

        // ********* 6. ROS 명령어 *********
        // 6.1 publisher
        pub_qd_ = n.advertise<std_msgs::Float64MultiArray>("qd", 1000);
        pub_q_ = n.advertise<std_msgs::Float64MultiArray>("q", 1000);
        pub_e_ = n.advertise<std_msgs::Float64MultiArray>("e", 1000);

        // pub_SaveData_ = n.advertise<std_msgs::Float64MultiArray>("SaveData", 1000); // 뒤에 숫자는?

        x_cmd_.data = Eigen::VectorXd::Zero(num_taskspace);
        x_cmd_(0) = 0.1;
        x_cmd_(1) = -0.32;
        x_cmd_(2) = 0.7;

        x_obs_.data = Eigen::VectorXd::Zero(num_taskspace);
        x_obs_(0) = 10;
        x_obs_(1) = 10;
        x_obs_(2) = 10;


        // 6.2 subsriber
        sub = n.subscribe("command", 1000, &PointAvoid_Controller::commandCB, this);
        obs_sub = n.subscribe("obstacePosition", 1000, &PointAvoid_Controller::obstacleCB, this);
        return true;
    }

    void commandCB(const std_msgs::Float64MultiArrayConstPtr &msg)
    {
        if (msg->data.size() != n_joints_)
        {
            ROS_ERROR_STREAM("Dimension of command (" << msg->data.size() << ") does not match number of joints (" << n_joints_ << ")! Not executing!");
            return;
        }
        else
        {
            for (size_t i = 0; i < n_joints_; i++)
            {
                x_cmd_(i) = msg->data[i];
            }
        }
    }

    void obstacleCB(const std_msgs::Float64MultiArrayConstPtr &msg)
    {
        if (msg->data.size() != n_joints_)
        {
            ROS_ERROR_STREAM("Dimension of command (" << msg->data.size() << ") does not match number of joints (" << n_joints_ << ")! Not executing!");
            return;
        }
        else
        {
            for (size_t i = 0; i < n_joints_; i++)
            {
                x_obs_(i) = msg->data[i];
            }
        }
    }



    void starting(const ros::Time &time)
    {
        t = 0.0;
        ROS_INFO("Starting Computed Torque Controller");
    }

    void update(const ros::Time &time, const ros::Duration &period)
    {
        // ********* 0. Get states from gazebo *********
        // 0.1 sampling time
        double dt = period.toSec();
        t = t + 0.001;

        // 0.2 joint state
        for (int i = 0; i < n_joints_; i++)
        {
            q_(i) = joints_[i].getPosition();
            qdot_(i) = joints_[i].getVelocity();
        }

        for (int i = 0; i < n_joints_; i++)
        {
            Kp_(i) = pids_[i].getGains().p_gain_;
            Kd_(i) = pids_[i].getGains().d_gain_;
            Ki_(i) = pids_[i].getGains().i_gain_;
        }

        // ********* 1. Desired Trajecoty in Joint Space *********
        fk_pos_solver_->JntToCart(q_,x_);

        // *** 1.1 Desired Trajectory in taskspace ***
        xd_.p(0) = x_cmd_(0);
        xd_.p(1) = x_cmd_(1);
        xd_.p(2) = x_cmd_(2);
        xd_.M = KDL::Rotation(KDL::Rotation::RPY(x_cmd_(3), x_cmd_(4), x_cmd_(5)));

        ex_temp_ = diff(x_, xd_);

        ex_(0) = ex_temp_(0);
        ex_(1) = ex_temp_(1);
        ex_(2) = ex_temp_(2);
        ex_(3) = ex_temp_(3);
        ex_(4) = ex_temp_(4);
        ex_(5) = ex_temp_(5);

        jnt_to_jac_solver_->JntToJac(q_, J_);

        // *** 2.2 computing Jacobian transpose/inversion ***
        J_inv_ = J_.data.inverse();

        aux_2_d_.data = Kp_.data.cwiseProduct(ex_);

        q_att_.data = J_inv_ * aux_2_d_.data;

        xobs_dist_.p(0) = x_obs_(0);
        xobs_dist_.p(1) = x_obs_(1);
        xobs_dist_.p(2) = x_obs_(2);
        xobs_dist_.M = KDL::Rotation(KDL::Rotation::RPY(x_obs_(3), x_obs_(4), x_obs_(5)));

        ex_temp_obs_ = diff(x_, xobs_dist_);

        eobs_(0) = ex_temp_obs_(0);
        eobs_(1) = ex_temp_obs_(1);
        eobs_(2) = ex_temp_obs_(2);
        eobs_(3) = ex_temp_obs_(3);
        eobs_(4) = ex_temp_obs_(4);
        eobs_(5) = ex_temp_obs_(5);

        // printf("chicken foottt!!");
        dx_sqr_ = pow(eobs_(0),2);
        dy_sqr_ = pow(eobs_(1),2);
        dz_sqr_ = pow(eobs_(2),2);
        dqc_ = sqrt(dx_sqr_+dy_sqr_+dz_sqr_);
        if(dqc_ <= Q_Star) {
            eobs_ = eobs_*(1/dqc_);
            f_rep_.data =  (Rep_Gradient*((1/dqc_)-(1/Q_Star))*(1/(pow(dqc_,2))))* eobs_;
            q_rep_.data = J_inv_ * f_rep_.data;
            qC_dot_.data = q_att_.data + q_rep_.data;
        } else {
          // printf("chicken wings!!");
          qC_dot_.data = q_att_.data ;
        }

        // qC_dot_.data = q_att_.data + q_rep_.data;

        // *** 2.2 Compute model(M,C,G) ***
        id_solver_->JntToMass(q_, M_);
        id_solver_->JntToCoriolis(q_, qdot_, C_);
        id_solver_->JntToGravity(q_, G_);

        // *** 2.3 Apply Torque Command to Actuator ***
        // ISHIRA: Stabilizing Linear Control
        eC_dot_.data = qC_dot_.data - qdot_.data;
        aux_d_.data = M_.data * (Kd_.data.cwiseProduct(eC_dot_.data)) ;
        comp_d_.data = C_.data.cwiseProduct(qdot_.data) + G_.data;
        tau_d_.data = aux_d_.data + comp_d_.data;


        // ISHIRA: Manipulation
        for (int i = 0; i < n_joints_; i++)
        {
            joints_[i].setCommand(tau_d_(i));
            // joints_[i].setCommand(0.0);
        }

        // ********* 3. data 저장 *********
        // save_data();

        // ********* 4. state 출력 *********
        print_state();
    }

    void stopping(const ros::Time &time)
    {
    }

    void save_data()
    {
        // 1
        // Simulation time (unit: sec)
        SaveData_[0] = t;

        // Desired position in joint space (unit: rad)
        // SaveData_[1] = qd_(0);
        // SaveData_[2] = qd_(1);
        // SaveData_[3] = qd_(2);
        // SaveData_[4] = qd_(3);
        // SaveData_[5] = qd_(4);
        // SaveData_[6] = qd_(5);
        //
        // // Desired velocity in joint space (unit: rad/s)
        // SaveData_[7] = qd_dot_(0);
        // SaveData_[8] = qd_dot_(1);
        // SaveData_[9] = qd_dot_(2);
        // SaveData_[10] = qd_dot_(3);
        // SaveData_[11] = qd_dot_(4);
        // SaveData_[12] = qd_dot_(5);
        //
        // // Desired acceleration in joint space (unit: rad/s^2)
        // SaveData_[13] = qd_ddot_(0);
        // SaveData_[14] = qd_ddot_(1);
        // SaveData_[15] = qd_ddot_(2);
        // SaveData_[16] = qd_ddot_(3);
        // SaveData_[17] = qd_ddot_(4);
        // SaveData_[18] = qd_ddot_(5);

        // Actual position in joint space (unit: rad)
        SaveData_[19] = q_(0);
        SaveData_[20] = q_(1);
        SaveData_[21] = q_(2);
        SaveData_[22] = q_(3);
        SaveData_[23] = q_(4);
        SaveData_[24] = q_(5);

        // Actual velocity in joint space (unit: rad/s)
        SaveData_[25] = qdot_(0);
        SaveData_[26] = qdot_(1);
        SaveData_[27] = qdot_(2);
        SaveData_[28] = qdot_(3);
        SaveData_[29] = qdot_(4);
        SaveData_[30] = qdot_(5);

        // // Error position in joint space (unit: rad)
        // SaveData_[31] = e_(0);
        // SaveData_[32] = e_(1);
        // SaveData_[33] = e_(2);
        // SaveData_[34] = e_(3);
        // SaveData_[35] = e_(4);
        // SaveData_[36] = e_(5);
        //
        // // Error velocity in joint space (unit: rad/s)
        // SaveData_[37] = e_dot_(0);
        // SaveData_[38] = e_dot_(1);
        // SaveData_[39] = e_dot_(3);
        // SaveData_[40] = e_dot_(4);
        // SaveData_[41] = e_dot_(5);
        // SaveData_[42] = e_dot_(6);
        //
        // // Error intergal value in joint space (unit: rad*sec)
        // SaveData_[43] = e_int_(0);
        // SaveData_[44] = e_int_(1);
        // SaveData_[45] = e_int_(2);
        // SaveData_[46] = e_int_(3);
        // SaveData_[47] = e_int_(4);
        // SaveData_[48] = e_int_(5);

        // 2
        msg_qd_.data.clear();
        msg_q_.data.clear();
        msg_e_.data.clear();

        msg_SaveData_.data.clear();

        // 3
        for (int i = 0; i < n_joints_; i++)
        {
            // msg_qd_.data.push_back(qd_(i));
            msg_q_.data.push_back(q_(i));
            // msg_e_.data.push_back(e_(i));
        }

        for (int i = 0; i < SaveDataMax; i++)
        {
            msg_SaveData_.data.push_back(SaveData_[i]);
        }

        // 4
        pub_qd_.publish(msg_qd_);
        pub_q_.publish(msg_q_);
        pub_e_.publish(msg_e_);

        pub_SaveData_.publish(msg_SaveData_);
    }

    void print_state()
    {
        static int count = 0;
        if (count > 99)
        {
            printf("*********************************************************\n\n");
            printf("*** Simulation Time (unit: sec)  ***\n");
            printf("t = %f\n", t);
            printf("\n");

            // printf("*** Desired State in Joint Space (unit: deg) ***\n");
            // printf("qd_(0): %f, ", qd_(0)*R2D);
            // printf("qd_(1): %f, ", qd_(1)*R2D);
            // printf("qd_(2): %f, ", qd_(2)*R2D);
            // printf("qd_(3): %f, ", qd_(3)*R2D);
            // printf("qd_(4): %f, ", qd_(4)*R2D);
            // printf("qd_(5): %f\n", qd_(5)*R2D);
            // printf("\n");

            printf("*** Actual State in Joint Space (unit: deg) ***\n");
            printf("q_(0): %f, ", q_(0) * R2D);
            printf("q_(1): %f, ", q_(1) * R2D);
            printf("q_(2): %f, ", q_(2) * R2D);
            printf("q_(3): %f, ", q_(3) * R2D);
            printf("q_(4): %f, ", q_(4) * R2D);
            printf("q_(5): %f\n", q_(5) * R2D);
            printf("\n");
<<<<<<< HEAD
            printf("\n");
=======

            printf("*** Commanded Position (unit: task space) ***\n");
            printf("x_cmd_(0): %f, ", x_cmd_(0));
            printf("x_cmd_(1): %f, ", x_cmd_(1));
            printf("x_cmd_(2): %f, ", x_cmd_(2));
            printf("x_cmd_(3): %f, ", x_cmd_(3));
            printf("x_cmd_(4): %f, ", x_cmd_(4));
            printf("x_cmd_(5): %f\n", x_cmd_(5));
            printf("\n");

            printf("*** Actual Position in Task Space (unit: m) ***\n");
            printf("x: %f, ", x_.p(0));
            printf("y: %f, ", x_.p(1));
            printf("z: %f\n", x_.p(2));
            printf("\n");

>>>>>>> 5342461c
            //
            //
            // printf("*** Joint Space Error (unit: deg)  ***\n");
            // printf("%f, ", R2D * e_(0));
            // printf("%f, ", R2D * e_(1));
            // printf("%f, ", R2D * e_(2));
            // printf("%f, ", R2D * e_(3));
            // printf("%f, ", R2D * e_(4));
            // printf("%f\n", R2D * e_(5));
            printf("\n");


            count = 0;
        }
        count++;
    }

  private:
    // others
    double t;

    //Joint handles
    unsigned int n_joints_;                               // joint 숫자
    std::vector<std::string> joint_names_;
    std::vector<std::string> state_names_;
    std::vector<hardware_interface::JointHandle> joints_; // ??
    std::vector<urdf::JointConstSharedPtr> joint_urdfs_;  // ??

    // kdl
    KDL::Tree kdl_tree_;   // tree?
    KDL::Chain kdl_chain_; // chain?

    // kdl M,C,G
    KDL::JntSpaceInertiaMatrix M_; // intertia matrix

    KDL::JntArray C_;              // coriolis
    KDL::JntArray G_;              // gravity torque vector
    KDL::Vector gravity_;

    // kdl solver
    boost::scoped_ptr<KDL::ChainDynParam> id_solver_;                  // Solver To compute the inverse dynamics
    boost::scoped_ptr<KDL::ChainFkSolverPos_recursive> fk_pos_solver_;
    boost::scoped_ptr<KDL::ChainJntToJacSolver> jnt_to_jac_solver_; //Solver to compute the jacobian
    boost::scoped_ptr<KDL::ChainIkSolverPos_LMA> ik_solver_; //Solver to compute inverse kinematics

    // Joint Space State
    // KDL::JntArray qd_, qd_dot_, x_cmd_, xd_dot_, x_obs_;
    // KDL::JntArray qd_old_;
    KDL::JntArray q_, qdot_, qC_dot_, eC_dot_, x_cmd_, x_obs_;
    // KDL::JntArray e_, e_dot_, e_int_;

    // Task Space State
    // ver. 01
   // KDL::Frame xd_; // x.p: frame position(3x1), x.m: frame orientation (3x3)
    KDL::Frame xd_, x_, xobs_dist_;
    KDL::Twist ex_temp_;
    KDL::Twist ex_temp_obs_;

    // KDL::Twist xd_dot_, xd_ddot_;
    Eigen::Matrix<double, num_taskspace, 1> ex_, eobs_;
    Eigen::Matrix<double, num_taskspace, 1> xd_dot_;

    // Input
    KDL::JntArray aux_d_;
    KDL::JntArray aux_2_d_;
    KDL::JntArray comp_d_;
    KDL::JntArray tau_d_;

    // Potential
    KDL::JntArray q_att_;
    KDL::JntArray f_rep_, q_rep_;
    KDL::JntArray d_q_;

    // gains
    KDL::JntArray Kp_, Ki_, Kd_;
    std::vector<control_toolbox::Pid> pids_;

    // kdl and Eigen Jacobian
    KDL::Jacobian J_;
    Eigen::MatrixXd J_inv_;

    // save the data
    double SaveData_[SaveDataMax];
    double dqc_;
    double dx_sqr_, dy_sqr_, dz_sqr_;

    // ros publisher
    ros::Publisher pub_qd_, pub_q_, pub_e_;
    ros::Publisher pub_SaveData_;

    // ros subscriber
    ros::Subscriber sub;
    ros::Subscriber obs_sub;

    // ros message
    std_msgs::Float64MultiArray msg_qd_, msg_q_, msg_e_;
    std_msgs::Float64MultiArray msg_SaveData_;
};
}; // namespace arm_controllers
PLUGINLIB_EXPORT_CLASS(arm_controllers::PointAvoid_Controller, controller_interface::ControllerBase)<|MERGE_RESOLUTION|>--- conflicted
+++ resolved
@@ -512,9 +512,6 @@
             printf("q_(4): %f, ", q_(4) * R2D);
             printf("q_(5): %f\n", q_(5) * R2D);
             printf("\n");
-<<<<<<< HEAD
-            printf("\n");
-=======
 
             printf("*** Commanded Position (unit: task space) ***\n");
             printf("x_cmd_(0): %f, ", x_cmd_(0));
@@ -531,7 +528,6 @@
             printf("z: %f\n", x_.p(2));
             printf("\n");
 
->>>>>>> 5342461c
             //
             //
             // printf("*** Joint Space Error (unit: deg)  ***\n");
