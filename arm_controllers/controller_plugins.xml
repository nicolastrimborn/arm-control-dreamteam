<library path="lib/libarm_controllers">

  <class name="arm_controllers/TimeDelayController" type="arm_controllers::TimeDelayController" base_class_type="controller_interface::ControllerBase">
    <description>
	    Time Delay Controller
    </description>
  </class>

  <class name="arm_controllers/GravityCompController" type="arm_controllers::GravityCompController" base_class_type="controller_interface::ControllerBase">
    <description>
	    Gravity Compensation Controller
    </description>
  </class>

  <class name="arm_controllers/Computed_Torque_Controller" type="arm_controllers::Computed_Torque_Controller" base_class_type="controller_interface::ControllerBase">
    <description>
	    Computed Torque Controller
    </description>
  </class>

  <class name="arm_controllers/Computed_Torque_Controller_CLIK" type="arm_controllers::Computed_Torque_Controller_CLIK" base_class_type="controller_interface::ControllerBase">
    <description>
	    Computed Torque Controller with Closed Loop Inverse Kinematics
    </description>
  </class>

  <class name="arm_controllers/AdaptiveImpedanceController" type="arm_controllers::AdaptiveImpedanceController" base_class_type="controller_interface::ControllerBase">
    <description>
	    Adaptive Impedance Controller
    </description>
  </class>

  <class name="arm_controllers/PassivityController" type="arm_controllers::PassivityController" base_class_type="controller_interface::ControllerBase">
    <description>
      Passivity Based Controller
    </description>
  </class>

  <class name="arm_controllers/Velocity_Controller" type="arm_controllers::Velocity_Controller" base_class_type="controller_interface::ControllerBase">
    <description>
      Velocity Based Controller
    </description>
  </class>

  <class name="arm_controllers/Kinematic_Controller" type="arm_controllers::Kinematic_Controller" base_class_type="controller_interface::ControllerBase">
    <description>
      Velocity Based Controller
    </description>
  </class>

  <class name="arm_controllers/GravityPD_Controller" type="arm_controllers::GravityPD_Controller" base_class_type="controller_interface::ControllerBase">
    <description>
      Gravity Compensation and PD Controller
    </description>
  </class>

<<<<<<< HEAD
</library>
=======
  <class name="arm_controllers/InverseDynamics_Controller" type="arm_controllers::InverseDynamics_Controller" base_class_type="controller_interface::ControllerBase">
    <description>
      Inverse Dynamics Task Space Controller
    </description>
  </class>

</library>
>>>>>>> 403577a7
<|MERGE_RESOLUTION|>--- conflicted
+++ resolved
@@ -54,14 +54,10 @@
     </description>
   </class>
 
-<<<<<<< HEAD
-</library>
-=======
   <class name="arm_controllers/InverseDynamics_Controller" type="arm_controllers::InverseDynamics_Controller" base_class_type="controller_interface::ControllerBase">
     <description>
       Inverse Dynamics Task Space Controller
     </description>
   </class>
 
-</library>
->>>>>>> 403577a7
+</library>